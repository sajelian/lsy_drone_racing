"""Controller using a PPO agent trained with stable-baselines3."""

from __future__ import annotations

from typing import Any  # Python 3.10 type hints

import numpy as np
from safe_control_gym.controllers.firmware.firmware_wrapper import logging
from stable_baselines3 import PPO

from controllers.ppo.ppo_deploy import DroneStateMachine
from lsy_drone_racing.command import Command
from lsy_drone_racing.controller import BaseController
from lsy_drone_racing.env_modifiers import ActionTransformer, ObservationParser, RelativeActionTransformer

logger = logging.getLogger(__name__)


class Controller(BaseController):
    """Template controller class."""

    def __init__(
        self,
        initial_obs: np.ndarray,
        initial_info: dict,
        buffer_size: int = 100,
        verbose: bool = False,
        model_name: str | None = None,
        action_transformer: str | None = None,
        **kwargs: Any,
    ):
        """Initialization of the controller.

        INSTRUCTIONS:
            The controller's constructor has access the initial state `initial_obs` and the a priori
            infromation contained in dictionary `initial_info`. Use this method to initialize
            constants, counters, pre-plan trajectories, etc.

        Args:
            initial_obs: The initial observation of the environment's state. Consists of
                [drone_xyz_yaw, gates_xyz_yaw, gates_in_range, obstacles_xyz, obstacles_in_range,
                gate_id]
            initial_info: The a priori information as a dictionary with keys 'symbolic_model',
                'nominal_physical_parameters', 'nominal_gates_pos_and_type', etc.
            buffer_size: Size of the data buffers used in method `learn()`.
            verbose: Turn on and off additional printouts and plots.
            model_name: The path to the trained model.
            action_transformer: The action transformer object.
            **kwargs: Additional keyword arguments.
        """
        super().__init__(initial_obs, initial_info, buffer_size, verbose)

        self.CTRL_TIMESTEP = initial_info["ctrl_timestep"]
        self.CTRL_FREQ = initial_info["ctrl_freq"]
        self.initial_obs = initial_obs
        self.VERBOSE = verbose
        self.BUFFER_SIZE = buffer_size

        self.NOMINAL_GATES = initial_info["nominal_gates_pos_and_type"]
        self.NOMINAL_OBSTACLES = initial_info["nominal_obstacles_pos"]

        self.reset()
        self.episode_reset()

<<<<<<< HEAD
        self.model_name = model_name if model_name else "models/working_model"
=======
        self.model_name = "models/best_model_minimal_train0"
>>>>>>> e36aaf2c
        self.model = PPO.load(self.model_name)
        self.action_transformer = (
            ActionTransformer.from_yaml(action_transformer) if action_transformer else RelativeActionTransformer()
        )

        self._goal = np.array(
            [
                initial_info["x_reference"][0],
                initial_info["x_reference"][2],
                initial_info["x_reference"][4],
            ]
        )
        self.state_machine = DroneStateMachine(self._goal, self.model)

    def compute_control(
        self,
        ep_time: float,
        obs: ObservationParser | np.ndarray,
        reward: float | None = None,
        done: bool | None = None,
        info: dict | None = None,
    ) -> tuple[Command, list]:
        """Pick command sent to the quadrotor through a Crazyswarm/Crazyradio-like interface.
        
        INSTRUCTIONS:
            Re-implement this method to return the target position, velocity, acceleration,
            attitude, and attitude rates to be sent from Crazyswarm to the Crazyflie using, e.g., a
            `cmdFullState` call.

        Args:
            ep_time: Episode's elapsed time, in seconds.
            obs: The environment's observation [drone_xyz_yaw, gates_xyz_yaw, gates_in_range,
                obstacles_xyz, obstacles_in_range, gate_id].
            reward: The reward signal.
            done: Wether the episode has terminated.
            info: Current step information as a dictionary with keys 'constraint_violation',
                'current_target_gate_pos', etc.

        Returns:
            The command type and arguments to be sent to the quadrotor. See `Command`.
        """
<<<<<<< HEAD
        if isinstance(obs, ObservationParser):
            drone_pos = obs.drone_pos
            obs = obs.get_observation()
        else:
            drone_pos = obs[:3]

        action, next_predicted_state = self.model.predict(obs, deterministic=True)
        transformed_action = self.action_transformer.transform(raw_action=action, drone_pos=drone_pos)
        firmware_action = self.action_transformer.create_firmware_action(transformed_action, sim_time=ep_time)
        return Command.FULLSTATE, firmware_action
=======
        command, args = self.state_machine.transition(ep_time, obs, info)
        return command, args
>>>>>>> e36aaf2c
<|MERGE_RESOLUTION|>--- conflicted
+++ resolved
@@ -62,11 +62,7 @@
         self.reset()
         self.episode_reset()
 
-<<<<<<< HEAD
         self.model_name = model_name if model_name else "models/working_model"
-=======
-        self.model_name = "models/best_model_minimal_train0"
->>>>>>> e36aaf2c
         self.model = PPO.load(self.model_name)
         self.action_transformer = (
             ActionTransformer.from_yaml(action_transformer) if action_transformer else RelativeActionTransformer()
@@ -108,7 +104,6 @@
         Returns:
             The command type and arguments to be sent to the quadrotor. See `Command`.
         """
-<<<<<<< HEAD
         if isinstance(obs, ObservationParser):
             drone_pos = obs.drone_pos
             obs = obs.get_observation()
@@ -119,7 +114,5 @@
         transformed_action = self.action_transformer.transform(raw_action=action, drone_pos=drone_pos)
         firmware_action = self.action_transformer.create_firmware_action(transformed_action, sim_time=ep_time)
         return Command.FULLSTATE, firmware_action
-=======
         command, args = self.state_machine.transition(ep_time, obs, info)
-        return command, args
->>>>>>> e36aaf2c
+        return command, args