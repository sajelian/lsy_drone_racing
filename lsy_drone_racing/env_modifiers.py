--- conflicted
+++ resolved
@@ -607,138 +607,6 @@
     return "green"
 
 
-<<<<<<< HEAD
-class ActionTransformer(ABC):
-    """Class to transform the action space."""
-
-    def __init__(self):
-        """Initialize the action transformer."""
-        pass
-
-    @abstractmethod
-    def transform(self, raw_action: np.ndarray, drone_pos: np.array) -> np.ndarray:
-        """Transform the raw action to the action space."""
-        raise NotImplementedError
-
-    def create_firmware_action(self, action: np.ndarray, sim_time: float) -> np.ndarray:
-        """Create the firmware action, from the transformed action.
-
-        Args:
-            action: The transformed action which has the form [x, y, z, yaw].
-            sim_time: The simulation time.
-
-        Returns:
-            The firmware action. The firmware action is a 14-dimensional vector.
-        """
-        zeros3 = np.zeros(3)
-        action = [action[:3], zeros3, zeros3, action[3], zeros3, sim_time]
-        return action
-
-    @classmethod
-    def from_yaml(cls, file_path: str) -> ActionTransformer:  # noqa: ANN102
-        """Load the action transformer from a YAML file.
-
-        Args:
-            file_path: The path to the YAML file.
-
-        Returns:
-            The action transformer.
-        """
-        with open(file_path, "r") as file:
-            data = yaml.safe_load(file)
-        return make_action_transformer(data)
-    
-    @abstractmethod
-    def get_shortname(self) -> str:
-        """Return shortname to identify learned model after training."""
-        raise NotImplementedError
-
-
-class RelativeActionTransformer(ActionTransformer):
-    """Class to transform the action space to relative actions."""
-
-    def __init__(
-        self,
-        pos_scaling: np.array = 0.5 * np.ones(3),
-        yaw_scaling: float = np.pi,
-        **kwargs: Any,
-    ):
-        """Initialize the relative action transformer."""
-        super().__init__()
-        self.pos_scaling = pos_scaling
-        self.yaw_scaling = yaw_scaling
-
-    @classmethod
-    def from_yaml(cls, file_path: str) -> RelativeActionTransformer:  # noqa: ANN102
-        """Load the action transformer from a YAML file.
-
-        Args:
-            file_path: The path to the YAML file.
-
-        Returns:
-            The action transformer.
-        """
-        with open(file_path, "r") as file:
-            data = yaml.safe_load(file)
-        return cls(**data)
-
-    def transform(self, raw_action: np.ndarray, drone_pos: np.array) -> np.ndarray:
-        """Transform the raw action to the action space.
-
-        Args:
-            raw_action: The raw action from the model is in the range [-1, 1].
-            drone_pos: The current position of the drone.
-
-        Returns:
-            The transformed action to control the drone as a 4-dimensional vector.
-        """
-        action_transform = np.zeros(4)
-        action_transform[:3] = drone_pos + raw_action[:3] * self.pos_scaling
-        action_transform[3] = self.yaw_scaling * raw_action[3]
-        return action_transform
-
-    def get_shortname(self) -> str:
-        """Return shortname to identify learned model after training."""
-        return "rel"
-
-
-class AbsoluteActionTransformer(ActionTransformer):
-    """Class to transform the action space to absolute actions."""
-
-    def __init__(
-        self, pos_scaling: np.array = 5.0 * np.ones(3), yaw_scaling: float = np.pi, **kwargs: Any
-    ):
-        """Initialize the absolute action transformer."""
-        super().__init__()
-        self.pos_scaling = pos_scaling
-        self.yaw_scaling = yaw_scaling
-
-    def transform(self, raw_action: np.ndarray, drone_pos: np.array) -> np.ndarray:
-        """Transform the raw action to the action space.
-
-        Args:
-            raw_action: The raw action from the model is in the range [-1, 1].
-            drone_pos: The current position of the drone.
-
-        Returns:
-            The transformed action to control the drone.
-        """
-        action_transform = np.zeros(4)
-        scaled_action = raw_action * np.concatenate([self.pos_scaling, [self.yaw_scaling]])
-        action_transform[:3] = scaled_action[:3]
-        action_transform[3] = scaled_action[3]
-        return action_transform
-
-    def get_shortname(self) -> str:
-        """Return shortname to identify learned model after training."""
-        return "abs"
-
-
-def make_action_transformer(
-    data: dict,
-) -> ActionTransformer:
-    """Create an action transformer.
-=======
 def transform_action(
     raw_action: np.ndarray,
     transform_type: str = "relative",
@@ -748,7 +616,6 @@
     yaw_scaling: float = np.pi,
 ) -> np.ndarray:
     """Transform the raw action to the action space.
->>>>>>> 64a92193
 
     Args:
         data: The data to create the action transformer.
